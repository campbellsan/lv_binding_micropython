import lvgl as lv

# lvgl must be initialized before any lvgl function is called or object/struct is constructed!

lv.init()

# Create a style based on style_plain but with a symbol font

symbolstyle = lv.style_t(lv.style_plain)
symbolstyle.text.font = lv.font_roboto_28

# The following two lines do the same thing.
# They show how to initialize struct either directly or through a dict

symbolstyle.text.color = lv.color_hex(0xffffff)
symbolstyle.text.color = lv.color_make(0xff, 0xff, 0xff)
if hasattr(symbolstyle.text.color.ch, 'alpha'):
    symbolstyle.text.color.ch.alpha = 0xff # Only has alpha when color is 32 bit

def get_member_name(obj, value):
    for member in dir(obj):
        if getattr(obj, member) == value:
            return member

class SymbolButton(lv.btn):
    def __init__(self, parent, symbol, text):
        super().__init__(parent)
        self.symbol = lv.label(self)
        self.symbol.set_text(symbol)
        self.symbol.set_style(lv.label.STYLE.MAIN, symbolstyle)
        
        self.label = lv.label(self)
        self.label.set_text(text)
        
class Page_Buttons:
    def __init__(self, app, page):
        self.app = app
        self.page = page

        self.btn1 = SymbolButton(page, lv.SYMBOL.PLAY, "Play")
        self.btn1.set_size(80,80)
        self.btn1.align(page, lv.ALIGN.IN_TOP_LEFT, 30, 30)
        
        self.btn2 = SymbolButton(page, lv.SYMBOL.PAUSE, "Pause")
        self.btn2.set_size(80,80)
        self.btn2.align(page, lv.ALIGN.IN_TOP_RIGHT, -30, 30)
    
        self.label = lv.label(page)
        self.label.align(page, lv.ALIGN.IN_BOTTOM_LEFT, 30, -30)

        # Currently only single callback per object is supported

        for btn, name in [(self.btn1, 'Play'), (self.btn2, 'Pause')]:
            btn.set_event_cb(lambda obj=None, event=-1, name=name: self.label.set_text('%s %s' % (name, get_member_name(lv.EVENT, event))))


class Page_Simple:
    def __init__(self, app, page):
        self.app = app
        self.page = page
        
        # slider 
        self.slider = lv.slider(page)
        self.slider.align(page, lv.ALIGN.IN_TOP_LEFT, 20, 20)
        self.slider_label = lv.label(page)
        self.slider_label.align(self.slider, lv.ALIGN.OUT_RIGHT_MID, 15, 0)
        self.slider.set_event_cb(self.on_slider_changed)
        self.on_slider_changed(None)
        
        # style selector
        self.styles = [('Plain', lv.style_plain), ('Plain color', lv.style_plain_color), ('Pretty', lv.style_pretty), ('Pretty color', lv.style_pretty_color)]
    
        self.style_selector = lv.ddlist(page)
        self.style_selector.align(self.slider, lv.ALIGN.IN_BOTTOM_LEFT, 0, 40)
        self.style_selector.set_options('\n'.join(x[0] for x in self.styles))
        self.style_selector.set_event_cb(self.on_style_selector_changed)

        # counter button
        self.counter_btn = lv.btn(page)
        self.counter_btn.set_size(80,80)
        self.counter_btn.align(self.style_selector, lv.ALIGN.OUT_RIGHT_TOP, 40, 0)
        self.counter_label = lv.label(self.counter_btn)
        self.counter_label.set_text('Count')
        self.counter_btn.set_event_cb(self.on_counter_btn)
        self.counter = 0

    
    def on_slider_changed(self, obj=None, event=-1):
        self.slider_label.set_text(str(self.slider.get_value()))

    def on_style_selector_changed(self, obj=None, event=-1):
        selected = self.style_selector.get_selected()
        self.app.screen_main.tabview.set_style(lv.tabview.STYLE.BG, self.styles[selected][1])   

    def on_counter_btn(self, obj, event):
        if event == lv.EVENT.CLICKED:
            self.counter += 1
            self.counter_label.set_text(str(self.counter))

class Anim(lv.anim_t):
    def __init__(self, obj, val, size, exec_cb, path_cb, time=500, playback = False, ready_cb=None):
        super().__init__()
        lv.anim_init(self)
        lv.anim_set_time(self, time, 0)
        lv.anim_set_values(self, val, val+size)
        if callable(exec_cb):
            lv.anim_set_custom_exec_cb(self, exec_cb)
        else:
            lv.anim_set_exec_cb(self, obj, exec_cb)
        lv.anim_set_path_cb(self, path_cb )
        if playback: lv.anim_set_playback(self, 0)
        if ready_cb: lv.anim_set_ready_cb(self, ready_cb)
        lv.anim_create(self)
        
class AnimatedChart(lv.chart):
    def __init__(self, parent, val, size):
        super().__init__(parent)
        self.val = val
        self.size = size
        self.max = 2000
        self.min = 500
        self.factor = 100
        self.anim_phase1()

    def anim_phase1(self):
        Anim(
            self,
            self.val,
            self.size,
            lambda a, val: self.set_range(0, val),
            lv.anim_path_ease_in,
            ready_cb=lambda a:self.anim_phase2(),
            time=(self.max * self.factor) // 100)

    def anim_phase2(self):
        Anim(
            self,
            self.val+self.size,
            -self.size,
            lambda a, val: self.set_range(0, val),
            lv.anim_path_ease_out,
            ready_cb=lambda a:self.anim_phase1(),
            time=(self.min * self.factor) // 100)


class Page_Chart():
    def __init__(self, app, page):
        self.app = app
        self.page = page
        self.chart = AnimatedChart(page, 100, 1000)
        self.chart.set_width(page.get_width() - 100)
        self.chart.align(page, lv.ALIGN.CENTER, 0, 0)
        self.series1 = self.chart.add_series(lv.color_hex(0xFF0000))
        self.chart.set_type(self.chart.TYPE.POINT | self.chart.TYPE.LINE)
        self.chart.set_series_width(3)
        self.chart.set_range(0,100)
        self.chart.init_points(self.series1, 10)
        self.chart.set_points(self.series1, [10,20,30,20,10,40,50,90,95,90])
        self.chart.set_x_tick_texts('a\nb\nc\nd\ne', 2, lv.chart.AXIS.DRAW_LAST_TICK)
        self.chart.set_x_tick_length(10, 5)
        self.chart.set_y_tick_texts('1\n2\n3\n4\n5', 2, lv.chart.AXIS.DRAW_LAST_TICK)
        self.chart.set_y_tick_length(10, 5)
        self.chart.set_div_line_count(3, 3)
        self.chart.set_margin(30)

        # Create a slider that controls the chart animation speed

        def on_slider_changed(obj=None, event=-1):
            self.chart.factor = self.slider.get_value()

        self.slider = lv.slider(page)
        self.slider.align(self.chart, lv.ALIGN.OUT_RIGHT_TOP, 10, 0)
        self.slider.set_width(30)
        self.slider.set_height(self.chart.get_height())
        self.slider.set_range(10, 200)
        self.slider.set_value(self.chart.factor, 0)
        self.slider.set_event_cb(on_slider_changed)

        
class Screen_Main(lv.obj):
    def __init__(self, app, *args, **kwds):
        self.app = app
        super().__init__(*args, **kwds)
        
        self.tabview = lv.tabview(self)
        self.page_simple = Page_Simple(self.app, self.tabview.add_tab('Simple'))
        self.page_buttons = Page_Buttons(self.app, self.tabview.add_tab('Buttons'))
        self.page_chart = Page_Chart(self.app, self.tabview.add_tab('Chart'))


class AdvancedDemoApplication():
    def init_gui_SDL(self):

        import SDL
        SDL.init()

        # Register SDL display driver.

        disp_buf1 = lv.disp_buf_t()
        buf1_1 = bytes(480*10)
        lv.disp_buf_init(disp_buf1,buf1_1, None, len(buf1_1)//4)
        disp_drv = lv.disp_drv_t()
        lv.disp_drv_init(disp_drv)
        disp_drv.buffer = disp_buf1
        disp_drv.flush_cb = SDL.monitor_flush
        disp_drv.hor_res = 480
        disp_drv.ver_res = 320
        lv.disp_drv_register(disp_drv)

        # Regsiter SDL mouse driver

        indev_drv = lv.indev_drv_t()
        lv.indev_drv_init(indev_drv) 
        indev_drv.type = lv.INDEV_TYPE.POINTER;
        indev_drv.read_cb = SDL.mouse_read;
        lv.indev_drv_register(indev_drv);
        
    def init_gui_esp32(self):

        import lvesp32

        # Initialize ILI9341 display

        from ili9341 import ili9341
        self.disp = ili9341()

        # Register raw resistive touch driver

        '''
        import rtch
        self.touch = rtch.touch(xp = 32, yp = 33, xm = 25, ym = 26, touch_rail = 27, touch_sense = 33)
        self.touch.init()
        indev_drv = lv.indev_drv_t()
        lv.indev_drv_init(indev_drv) 
        indev_drv.type = lv.INDEV_TYPE.POINTER;
        indev_drv.read_cb = self.touch.read;
        lv.indev_drv_register(indev_drv);
        '''

        # Register xpt2046 touch driver

        from xpt2046 import xpt2046
        self.touch = xpt2046()
    
    def init_gui(self):
        
        # Identify platform and initialize it

        try:
            self.init_gui_esp32()
        except ImportError:
            pass
    
        try:
            self.init_gui_SDL()
        except ImportError:
            pass

        # Create the main screen and load it.

        self.screen_main = Screen_Main(self)
        lv.scr_load(self.screen_main)

app = AdvancedDemoApplication()
app.init_gui()

<<<<<<< HEAD
import utime

if __name__ == '__main__':
    while True:
        pass
=======
#if __name__ == '__main__':
#    while True:
#        pass
>>>>>>> d693e9af
<|MERGE_RESOLUTION|>--- conflicted
+++ resolved
@@ -264,14 +264,6 @@
 app = AdvancedDemoApplication()
 app.init_gui()
 
-<<<<<<< HEAD
-import utime
-
-if __name__ == '__main__':
-    while True:
-        pass
-=======
-#if __name__ == '__main__':
+# if __name__ == '__main__':
 #    while True:
 #        pass
->>>>>>> d693e9af
